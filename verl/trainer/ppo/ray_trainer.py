--- conflicted
+++ resolved
@@ -60,22 +60,6 @@
     RewardModel = 5
     ActorRolloutRef = 6
 
-
-<<<<<<< Updated upstream
-class AdvantageEstimator(str, Enum):
-    """
-    Using an enumeration class to avoid spelling errors in adv_estimator
-    """
-    GAE = 'gae'
-    GRPO = 'grpo'
-    GRPO_MEAN_SUBTRACTION = 'grpo_mean_subtraction'
-    GRPO_NO_NORMALIZATION = 'grpo_no_normalization'
-    REINFORCE_PLUS_PLUS = 'reinforce_plus_plus'
-    REMAX = 'remax'
-    RLOO = 'rloo'
-
-=======
->>>>>>> Stashed changes
 
 @dataclass
 class ResourcePoolManager:
