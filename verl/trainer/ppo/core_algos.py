--- conflicted
+++ resolved
@@ -110,21 +110,14 @@
 
 
 # NOTE(sgm): this implementation only consider outcome supervision, where the reward is a scalar.
-<<<<<<< HEAD
-def compute_grpo_outcome_advantage(token_level_rewards: torch.Tensor,
-                                   eos_mask: torch.Tensor,
-                                   index: torch.Tensor,
-                                   epsilon: float = 1e-6, 
-                                   adv_estimator: AdvantageEstimator = AdvantageEstimator.GRPO):
-=======
 def compute_grpo_outcome_advantage(
     token_level_rewards: torch.Tensor,
     response_mask: torch.Tensor,
     index: np.ndarray,
     epsilon: float = 1e-6,
     norm_adv_by_std_in_grpo: str = True,
+	adv_estimator: AdvantageEstimator = AdvantageEstimator.GRPO
 ):
->>>>>>> 3a7376ac
     """
     Compute advantage for GRPO, operating only on Outcome reward
     (with only one scalar reward for each response).
@@ -165,8 +158,7 @@
             else:
                 raise ValueError(f"no score in prompt index: {idx}")
         for i in range(bsz):
-<<<<<<< HEAD
-            if adv_estimator == AdvantageEstimator.GRPO:
+            if norm_adv_by_std_in_grpo or adv_estimator == AdvantageEstimator.GRPO:
                 scores[i] = (scores[i] - id2mean[index[i]]) / (id2std[index[i]] + epsilon)
             elif adv_estimator == AdvantageEstimator.GRPO_MEAN_SUBTRACTION: 
                 scores[i] = (scores[i] - id2mean[index[i]])
@@ -175,13 +167,6 @@
             else:
                 raise ValueError(f"unknown adv_estimator: {adv_estimator}")
         scores = scores.unsqueeze(-1).tile([1, response_length]) * eos_mask
-=======
-            if norm_adv_by_std_in_grpo:
-                scores[i] = (scores[i] - id2mean[index[i]]) / (id2std[index[i]] + epsilon)
-            else:
-                scores[i] = scores[i] - id2mean[index[i]]
-        scores = scores.unsqueeze(-1) * response_mask
->>>>>>> 3a7376ac
 
     return scores, scores
 
@@ -323,15 +308,9 @@
     """
 
     with torch.no_grad():
-<<<<<<< HEAD
-        returns = (token_level_rewards * eos_mask).flip(dims=[-1]).cumsum(dim=-1).flip(dims=[-1])
-        advantages = returns - reward_baselines.unsqueeze(-1).tile([1, response_length]) * eos_mask
-        
-=======
         returns = (token_level_rewards * response_mask).flip(dims=[-1]).cumsum(dim=-1).flip(dims=[-1])
         advantages = returns - reward_baselines.unsqueeze(-1) * response_mask
-
->>>>>>> 3a7376ac
+        
     return advantages, returns
 
 
