# Copyright 2024 Bytedance Ltd. and/or its affiliates
# Copyright 2022 The HuggingFace Team. All rights reserved.
#
# Licensed under the Apache License, Version 2.0 (the "License");
# you may not use this file except in compliance with the License.
# You may obtain a copy of the License at
#
#     http://www.apache.org/licenses/LICENSE-2.0
#
# Unless required by applicable law or agreed to in writing, software
# distributed under the License is distributed on an "AS IS" BASIS,
# WITHOUT WARRANTIES OR CONDITIONS OF ANY KIND, either express or implied.
# See the License for the specific language governing permissions and
# limitations under the License.
"""
Core functions to implement PPO algorithms.
The function implemented in this file should be used by trainer with different distributed strategies to
implement PPO
"""

import numpy as np
import torch
from collections import defaultdict

import verl.utils.torch_functional as verl_F
<<<<<<< HEAD
<<<<<<< Updated upstream

=======
from verl.trainer.ppo.advantage_estimators import AdvantageEstimator
>>>>>>> Stashed changes
=======
from verl.trainer.ppo.ray_trainer import AdvantageEstimator
>>>>>>> 62cd9d22

class AdaptiveKLController:
    """
    Adaptive KL controller described in the paper:
    https://arxiv.org/pdf/1909.08593.pdf
    """

    def __init__(self, init_kl_coef, target_kl, horizon):
        self.value = init_kl_coef
        self.target = target_kl
        self.horizon = horizon

    def update(self, current_kl, n_steps):
        target = self.target
        proportional_error = np.clip(current_kl / target - 1, -0.2, 0.2)
        mult = 1 + proportional_error * n_steps / self.horizon
        self.value *= mult


class FixedKLController:
    """Fixed KL controller."""

    def __init__(self, kl_coef):
        self.value = kl_coef

    def update(self, current_kl, n_steps):
        pass


def get_kl_controller(config):
    if config.critic.kl_ctrl.type == 'fixed':
        kl_ctrl = FixedKLController(kl_coef=config.critic.kl_ctrl.kl_coef)
    elif config.critic.kl_ctrl.type == 'adaptive':
        assert config.kl_ctrl.horizon > 0, f'horizon must be larger than 0. Got {config.critic.kl_ctrl.horizon}'
        kl_ctrl = AdaptiveKLController(init_kl_coef=config.critic.kl_ctrl.kl_coef,
                                       target_kl=config.critic.kl_ctrl.target_kl,
                                       horizon=config.critic.kl_ctrl.horizon)
    else:
        raise ValueError('Unknown kl_ctrl type')

    return kl_ctrl


def compute_gae_advantage_return(token_level_rewards: torch.Tensor, values: torch.Tensor, eos_mask: torch.Tensor,
                                 gamma: torch.Tensor, lam: torch.Tensor):
    """Adapted from https://github.com/huggingface/trl/blob/main/trl/trainer/ppo_trainer.py

    Args:
        token_level_rewards: `(torch.Tensor)`
            shape: (bs, response_length)
        values: `(torch.Tensor)`
            shape: (bs, response_length)
        eos_mask: `(torch.Tensor)`
            shape: (bs, response_length). [EOS] mask. The token after [EOS] have mask zero.
        gamma: `(float)`
            discounted factor used in RL
        lam: `(float)`
            lambda value when computing Generalized Advantage Estimation (https://arxiv.org/abs/1506.02438)

    Returns:
        advantages: `(torch.Tensor)`
            shape: (bs, response_length)
        Returns: `(torch.Tensor)`
            shape: (bs, response_length)

    """
    with torch.no_grad():
        lastgaelam = 0
        advantages_reversed = []
        gen_len = token_level_rewards.shape[-1]

        for t in reversed(range(gen_len)):
            nextvalues = values[:, t + 1] if t < gen_len - 1 else 0.0
            delta = token_level_rewards[:, t] + gamma * nextvalues - values[:, t]
            lastgaelam = delta + gamma * lam * lastgaelam
            advantages_reversed.append(lastgaelam)
        advantages = torch.stack(advantages_reversed[::-1], dim=1)

        returns = advantages + values
        advantages = verl_F.masked_whiten(advantages, eos_mask)
    return advantages, returns


# NOTE(sgm): this implementation only consider outcome supervision, where the reward is a scalar.
def compute_grpo_outcome_advantage(token_level_rewards: torch.Tensor,
                                   eos_mask: torch.Tensor,
                                   index: torch.Tensor,
                                   epsilon: float = 1e-6, 
                                   adv_estimator: AdvantageEstimator = AdvantageEstimator.GRPO):
    """
    Compute advantage for GRPO, operating only on Outcome reward 
    (with only one scalar reward for each response).
    Args:
        token_level_rewards: `(torch.Tensor)`
            shape: (bs, response_length)
        eos_mask: `(torch.Tensor)`
            shape: (bs, response_length)
    
    Returns:
        advantages: `(torch.Tensor)`
            shape: (bs, response_length)
        Returns: `(torch.Tensor)`
            shape: (bs, response_length)
    """
    response_length = token_level_rewards.shape[-1]
    scores = token_level_rewards.sum(dim=-1)

    id2score = defaultdict(list)
    id2mean = {}
    id2std = {}

    with torch.no_grad():
        print("Computing GRPO with mean averaging")
        bsz = scores.shape[0]
        for i in range(bsz):
            id2score[index[i]].append(scores[i])
        for idx in id2score:
            if len(id2score[idx]) == 1:
                id2mean[idx] = torch.tensor(0.0)
                id2std[idx] = torch.tensor(1.0)
            elif len(id2score[idx]) > 1:
                id2mean[idx] = torch.mean(torch.tensor(id2score[idx]))
                id2std[idx] = torch.std(torch.tensor([id2score[idx]]))
            else:
                raise ValueError(f"no score in prompt index: {idx}")
        for i in range(bsz):
            if adv_estimator == AdvantageEstimator.GRPO:
                scores[i] = (scores[i] - id2mean[index[i]]) / (id2std[index[i]] + epsilon)
            elif adv_estimator == AdvantageEstimator.GRPO_MEAN_SUBTRACTION: 
                scores[i] = (scores[i] - id2mean[index[i]])
            elif adv_estimator == AdvantageEstimator.GRPO_NO_NORMALIZATION:
                scores[i] = scores[i]
            else:
                raise ValueError(f"unknown adv_estimator: {adv_estimator}")
        scores = scores.unsqueeze(-1).tile([1, response_length]) * eos_mask

    return scores, scores


def compute_rloo_outcome_advantage(token_level_rewards: torch.Tensor,
                                   eos_mask: torch.Tensor,
                                   index: torch.Tensor,
                                   epsilon: float = 1e-6):
    """
    Compute advantage for RLOO based on https://arxiv.org/abs/2402.14740
    Args:
        token_level_rewards: `(torch.Tensor)`
            shape: (bs, response_length)
        eos_mask: `(torch.Tensor)`
            shape: (bs, response_length)

    Returns:
        advantages: `(torch.Tensor)`
            shape: (bs, response_length)
        Returns: `(torch.Tensor)`
            shape: (bs, response_length)
    """
    response_length = token_level_rewards.shape[-1]
    scores = token_level_rewards.sum(dim=-1)

    id2score = defaultdict(list)
    id2mean = {}

    with torch.no_grad():
        bsz = scores.shape[0]
        for i in range(bsz):
            id2score[index[i]].append(scores[i])
        for idx in id2score:
            if len(id2score[idx]) == 1:
                id2mean[idx] = torch.tensor(0.0)
            elif len(id2score[idx]) > 1:
                id2mean[idx] = torch.mean(torch.tensor(id2score[idx]))
            else:
                raise ValueError(f"no score in prompt index: {idx}")
        for i in range(bsz):
            response_num = len(id2score[index[i]])
            if response_num > 1:
                scores[i] = scores[i] * response_num / (response_num -
                                                        1) - id2mean[index[i]] * response_num / (response_num - 1)
        scores = scores.unsqueeze(-1).tile([1, response_length]) * eos_mask

    return scores, scores


def compute_reinforce_plus_plus_outcome_advantage(token_level_rewards: torch.Tensor, eos_mask: torch.Tensor,
                                                  gamma: torch.Tensor):
    """
    Compute advantage for REINFORCE++. 
    This implementation is based on the paper: https://arxiv.org/abs/2501.03262
    Args:
        token_level_rewards: `(torch.Tensor)`
            shape: (bs, response_length)
        eos_mask: `(torch.Tensor)`
            shape: (bs, response_length)
    
    Returns:
        advantages: `(torch.Tensor)`
            shape: (bs, response_length)
        Returns: `(torch.Tensor)`
            shape: (bs, response_length)
    """

    with torch.no_grad():
        returns = torch.zeros_like(token_level_rewards)
        running_return = 0

        for t in reversed(range(token_level_rewards.shape[1])):
            running_return = token_level_rewards[:, t] + gamma * running_return
            returns[:, t] = running_return
            # Reset after EOS
            running_return = running_return * eos_mask[:, t]

        advantages = verl_F.masked_whiten(returns, eos_mask)
        advantages = advantages * eos_mask

    return advantages, returns


def compute_remax_outcome_advantage(token_level_rewards: torch.Tensor, reward_baselines: torch.Tensor,
                                    eos_mask: torch.Tensor):
    """
    Compute advantage for ReMax, operating only on Outcome reward 
    This implementation is based on the paper: https://arxiv.org/abs/2310.10505

    (with only one scalar reward for each response).
    Args:
        token_level_rewards: `(torch.Tensor)`
            shape: (bs, response_length)
        reward_baselines: `(torch.Tensor)`
            shape: (bs,)
        eos_mask: `(torch.Tensor)`
            shape: (bs, response_length)
    
    Returns:
        advantages: `(torch.Tensor)`
            shape: (bs, response_length)
        Returns: `(torch.Tensor)`
            shape: (bs, response_length)
    """
    response_length = token_level_rewards.shape[-1]
    scores = token_level_rewards.sum(dim=-1)

    with torch.no_grad():
        returns = (token_level_rewards * eos_mask).flip(dims=[-1]).cumsum(dim=-1).flip(dims=[-1])
        advantages = returns - reward_baselines.unsqueeze(-1).tile([1, response_length]) * eos_mask
        
    return advantages, returns


def compute_rewards(token_level_scores, old_log_prob, ref_log_prob, kl_ratio):
    kl = old_log_prob - ref_log_prob
    return token_level_scores - kl * kl_ratio


def compute_policy_loss(old_log_prob, log_prob, advantages, eos_mask, cliprange):
    """Adapted from https://github.com/huggingface/trl/blob/main/trl/trainer/ppo_trainer.py#L1122

    Args:
        old_log_prob: `(torch.Tensor)`
            shape: (bs, response_length)
        log_prob: `(torch.Tensor)`
            shape: (bs, response_length)
        advantages: `(torch.Tensor)`
            shape: (bs, response_length)
        eos_mask: `(torch.Tensor)`
            shape: (bs, response_length)
        cliprange: (float)
            The clip range used in PPO. See https://arxiv.org/abs/1707.06347

    Returns:
        pg_loss: `a scalar torch.Tensor`
            policy gradient loss computed via PPO
        pg_clipfrac: (float)
            a float number indicating the fraction of policy gradient loss being clipped

    """
    negative_approx_kl = log_prob - old_log_prob
    ratio = torch.exp(negative_approx_kl)
    ppo_kl = verl_F.masked_mean(-negative_approx_kl, eos_mask)

    pg_losses = -advantages * ratio
    pg_losses2 = -advantages * torch.clamp(ratio, 1.0 - cliprange, 1.0 + cliprange)

    pg_loss = verl_F.masked_mean(torch.max(pg_losses, pg_losses2), eos_mask)
    pg_clipfrac = verl_F.masked_mean(torch.gt(pg_losses2, pg_losses).float(), eos_mask)
    return pg_loss, pg_clipfrac, ppo_kl


def compute_entropy_loss(logits, eos_mask):
    """Compute Categorical entropy loss

    Args:
        logits: `(torch.Tensor)`
            shape: (bs, response_length, vocab_size)
        eos_mask: `(torch.Tensor)`
            shape: (bs, response_length)

    Returns:
        entropy: a scalar torch.Tensor

    """
    # compute entropy
    entropy = verl_F.entropy_from_logits(logits)  # (bs, response_len)
    entropy_loss = verl_F.masked_mean(entropy, mask=eos_mask)
    return entropy_loss


def compute_value_loss(vpreds, returns, values, eos_mask, cliprange_value):
    """Compute the value loss. Copied from https://github.com/huggingface/trl/blob/main/trl/trainer/ppo_trainer.py#L1151

    Args:
        vpreds (`torch.FloatTensor`):
            Predicted values of the value head, shape (`batch_size`, `response_length`)
        values (`torch.FloatTensor`):
            Old values of value head, shape (`batch_size`, `response_length`)
        returns: (`torch.FloatTensor`):
            Ground truth returns, shape (`batch_size`, `response_length`)

    Returns:
        vf_loss: a scalar (`torch.FloatTensor`):
            value function loss
        vf_clipfrac: a float
            The ratio of vf being clipped

    """
    vpredclipped = verl_F.clip_by_value(vpreds, values - cliprange_value, values + cliprange_value)
    vf_losses1 = (vpreds - returns)**2
    vf_losses2 = (vpredclipped - returns)**2
    vf_loss = 0.5 * verl_F.masked_mean(torch.max(vf_losses1, vf_losses2), eos_mask)
    vf_clipfrac = verl_F.masked_mean(torch.gt(vf_losses2, vf_losses1).float(), eos_mask)
    return vf_loss, vf_clipfrac


def kl_penalty(logprob: torch.FloatTensor, ref_logprob: torch.FloatTensor, kl_penalty) -> torch.FloatTensor:
    """Compute KL divergence given logprob and ref_logprob.
    Copied from https://github.com/huggingface/trl/blob/main/trl/trainer/ppo_trainer.py#L1104

    Args:
        logprob:
        ref_logprob:

    Returns:

    """
    if kl_penalty == "kl":
        return logprob - ref_logprob

    if kl_penalty == "abs":
        return (logprob - ref_logprob).abs()

    if kl_penalty == "mse":
        return 0.5 * (logprob - ref_logprob).square()

    # J. Schulman. Approximating kl divergence, 2020.
    # # URL http://joschu.net/blog/kl-approx.html.
    if kl_penalty == 'low_var_kl':
        kl = ref_logprob - logprob
        ratio = torch.exp(kl)
        kld = (ratio - kl - 1).contiguous()
        return torch.clamp(kld, min=-10, max=10)

    if kl_penalty == "full":
        # so, here logprob and ref_logprob should contain the logits for every token in vocabulary
        raise NotImplementedError

    raise NotImplementedError<|MERGE_RESOLUTION|>--- conflicted
+++ resolved
@@ -23,15 +23,7 @@
 from collections import defaultdict
 
 import verl.utils.torch_functional as verl_F
-<<<<<<< HEAD
-<<<<<<< Updated upstream
-
-=======
 from verl.trainer.ppo.advantage_estimators import AdvantageEstimator
->>>>>>> Stashed changes
-=======
-from verl.trainer.ppo.ray_trainer import AdvantageEstimator
->>>>>>> 62cd9d22
 
 class AdaptiveKLController:
     """
