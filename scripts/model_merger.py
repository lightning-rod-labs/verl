# Copyright 2024 Bytedance Ltd. and/or its affiliates
#
# Licensed under the Apache License, Version 2.0 (the "License");
# you may not use this file except in compliance with the License.
# You may obtain a copy of the License at
#
#     http://www.apache.org/licenses/LICENSE-2.0
#
# Unless required by applicable law or agreed to in writing, software
# distributed under the License is distributed on an "AS IS" BASIS,
# WITHOUT WARRANTIES OR CONDITIONS OF ANY KIND, either express or implied.
# See the License for the specific language governing permissions and
# limitations under the License.

import argparse
import os
import re
from concurrent.futures import ThreadPoolExecutor
from typing import Dict, List, Tuple

import numpy as np
import torch
from safetensors.torch import load_file
from torch.distributed._tensor import Placement, Shard
from transformers import (
    AutoConfig,
    AutoModelForCausalLM,
    AutoModelForTokenClassification,
    AutoModelForVision2Seq,
    AutoTokenizer,
    GenerationConfig,
)

try:
    # for torch 2.5+
    from torch.distributed.tensor import DTensor
except ImportError:
    from torch.distributed._tensor import DTensor

parser = argparse.ArgumentParser()
parser.add_argument("--backend", type=str, required=True, help="The backend of the model", choices=["fsdp", "megatron"])
parser.add_argument("--tie-word-embedding", action="store_true", help="Whether to tie word embedding weights")
parser.add_argument("--is-value-model", action="store_true", help="Whether the model loaded as value model")
parser.add_argument("--hf_model_path", type=str, required=True, help="The path for the huggingface model")
parser.add_argument(
    "--local_dir",
    type=str,
    required=True,
    help=("The path for your saved model. For megatron, point to the base dir of model, rng, optimizer checkpoints, commonly be `config.default_local_dir/global_step_\{global_step\}`."),
)
parser.add_argument("--target_dir", required=False, default="tmp", type=str, help="The path for the target model")
parser.add_argument("--hf_upload_path", default=False, type=str, help="The path of the huggingface repo to upload")
parser.add_argument("--test", action="store_true", help="test correctness of hf_model")
parser.add_argument(
    "--test_hf_dir",
    type=str,
    required=False,
    help="test correctness of hf_model, , with hf_model in checkpoint.contents",
)
parser.add_argument("--private", required=False, default=False, help="Whether to upload the model to private repo")

args = parser.parse_args()
os.makedirs(args.target_dir, exist_ok=True)
if args.test:
    assert args.test_hf_dir is not None, "You must run verl save checkpoint first, with hf_model in checkpoint.contents, and provide the directory here"


def merge_by_placement(tensors: List[torch.Tensor], placement: Placement):
    if placement.is_replicate():
        return tensors[0]
    elif placement.is_partial():
        raise NotImplementedError("Partial placement is not supported yet")
    elif placement.is_shard():
        return torch.cat(tensors, dim=placement.dim).contiguous()
    else:
        raise ValueError(f"Unsupported placement: {placement}")


<<<<<<< HEAD
if __name__ == '__main__':
    parser = argparse.ArgumentParser()
    parser.add_argument('--local_dir', required=True, type = str, help="The path for your saved model")
    parser.add_argument("--hf_upload_path", default=False, type = str, help="The path of the huggingface repo to upload")
    parser.add_argument("--private", default=False, type = bool, help="If the huggingface repo should be private")
    args = parser.parse_args()
=======
def upload_model_to_huggingface(hf_path):
    # Push to hugging face
    from huggingface_hub import HfApi

    api = HfApi()
    api.create_repo(repo_id=args.hf_upload_path, private=args.private, exist_ok=True)
    api.upload_folder(folder_path=hf_path, repo_id=args.hf_upload_path, repo_type="model")


def patch_model_generation_config(model, hf_model_path):
    """
    The generation_config created from model config may be different to the pretrained model,
    this may lead to error when generating: https://github.com/volcengine/verl/issues/1246
>>>>>>> 3a7376ac

    This function patch the generation_config created from model config to the pretrained model.
    """
    if model.can_generate():
        try:
            model.generation_config = GenerationConfig.from_pretrained(args.hf_model_path)
        except OSError:
            print(f"Warning: Generation config file not found in {args.hf_model_path}, using a generation config created from the model config.")
            pass
    return model


def convert_fsdp_checkpoints_to_hfmodels():
    local_dir = args.local_dir

    # copy rank zero to find the shape of (dp, fsdp)
    rank = 0
    world_size = 0
    for filename in os.listdir(local_dir):
        match = re.match(r"model_world_size_(\d+)_rank_0\.pt", filename)
        if match:
            world_size = match.group(1)
            break
    assert world_size, "No model file with the proper format"

    state_dict = torch.load(os.path.join(local_dir, f"model_world_size_{world_size}_rank_{rank}.pt"), map_location="cpu", weights_only=False)
    pivot_key = sorted(list(state_dict.keys()))[0]
    weight = state_dict[pivot_key]

    if isinstance(weight, DTensor):
        # get sharding info
        device_mesh = weight.device_mesh
        mesh = device_mesh.mesh
        mesh_dim_names = device_mesh.mesh_dim_names
    else:
        # for non-DTensor
        mesh = np.array([int(world_size)], dtype=np.int64)
        mesh_dim_names = ("fsdp",)

    print(f"Got device mesh {mesh}, mesh_dim_names {mesh_dim_names}")

    assert mesh_dim_names in (("fsdp",), ("ddp", "fsdp")), f"Unsupported mesh_dim_names {mesh_dim_names}"

    if "tp" in mesh_dim_names:
        # fsdp * tp
        total_shards = mesh.shape[-1] * mesh.shape[-2]
        mesh_shape = (mesh.shape[-2], mesh.shape[-1])
    else:
        # fsdp
        total_shards = mesh.shape[-1]
        mesh_shape = (mesh.shape[-1],)

    print(f"Processing model shards with {total_shards} {mesh_shape} in total")

    model_state_dict_lst = []
    model_state_dict_lst.append(state_dict)
    model_state_dict_lst.extend([""] * (total_shards - 1))

    def process_one_shard(rank, model_state_dict_lst):
        model_path = os.path.join(local_dir, f"model_world_size_{world_size}_rank_{rank}.pt")
        state_dict = torch.load(model_path, map_location="cpu", weights_only=False)
        model_state_dict_lst[rank] = state_dict
        return state_dict

    with ThreadPoolExecutor(max_workers=min(32, os.cpu_count())) as executor:
        for rank in range(1, total_shards):
            executor.submit(process_one_shard, rank, model_state_dict_lst)
    state_dict = {}
    param_placements: Dict[str, List[Placement]] = {}
    keys = set(model_state_dict_lst[0].keys())
    for key in keys:
        state_dict[key] = []
        for model_state_dict in model_state_dict_lst:
            try:
                tensor = model_state_dict.pop(key)
            except Exception:
                print("-" * 30)
                print(model_state_dict)
            if isinstance(tensor, DTensor):
                state_dict[key].append(tensor._local_tensor.bfloat16())
                placements = tuple(tensor.placements)
                # replicated placement at dp dimension can be discarded
                if mesh_dim_names[0] == "dp" or mesh_dim_names[0] == "ddp":
                    placements = placements[1:]
                if key not in param_placements:
                    param_placements[key] = placements
                else:
                    assert param_placements[key] == placements
            else:
                state_dict[key].append(tensor.bfloat16())

    del model_state_dict_lst

    for key in sorted(state_dict):
        if not isinstance(state_dict[key], list):
            print(f"No need to merge key {key}")
            continue
        if key in param_placements:
            # merge shards
            placements: Tuple[Shard] = param_placements[key]
            if len(mesh_shape) == 1:
                # 1-D list, FSDP without TP
                assert len(placements) == 1
                shards = state_dict[key]
                state_dict[key] = merge_by_placement(shards, placements[0])
            else:
                # 2-D list, FSDP + TP
                raise NotImplementedError("FSDP + TP is not supported yet")
        else:
            state_dict[key] = torch.cat(state_dict[key], dim=0)

    print("Writing to local disk")
    hf_path = os.path.join(local_dir, "huggingface") if args.target_dir is None else args.target_dir
    config = AutoConfig.from_pretrained(args.hf_model_path)

    if "ForTokenClassification" in config.architectures[0]:
        auto_model = AutoModelForTokenClassification
    elif "ForCausalLM" in config.architectures[0]:
        auto_model = AutoModelForCausalLM
    elif "ForConditionalGeneration" in config.architectures[0]:
        auto_model = AutoModelForVision2Seq
    else:
        raise NotImplementedError(f"Unknown architecture {config['architectures']}")

    with torch.device("meta"):
        model = auto_model.from_config(config, torch_dtype=torch.bfloat16)
    model.to_empty(device="cpu")
    model = patch_model_generation_config(model, args.hf_model_path)

    print(f"Saving model to {hf_path}")
    model.save_pretrained(hf_path, state_dict=state_dict)
    del state_dict
    del model

    print("Saving tokenizer")
    tokenizer = AutoTokenizer.from_pretrained(args.hf_model_path)
    tokenizer.save_pretrained(hf_path)

    if args.hf_upload_path:
        upload_model_to_huggingface(hf_path)


def get_tp_pp_rank_from_sharded_dir(sharded_dir):
    match = re.match(r"mp_rank_(\d\d)_(\d\d\d)", sharded_dir)
    tp_rank = int(match.group(1))
    pp_rank = int(match.group(2))
    return tp_rank, pp_rank


def check_megatron_checkpoint_path(model_path):
    sharded_dirs = sorted(os.listdir(model_path))
    tp_size = 0
    pp_size = 0
    for sharded_dir in sharded_dirs:
        match = re.match(r"mp_rank_(\d\d)_(\d\d\d)", sharded_dir)
        assert match, f"Invalid sharded dir {sharded_dir}"
        assert "model.pt" in os.listdir(os.path.join(model_path, sharded_dir)), f"model.pt not found in {sharded_dir}"
        tp_rank = int(match.group(1))
        pp_rank = int(match.group(2))
        if tp_size < tp_rank + 1:
            tp_size = tp_rank + 1
        if pp_size < pp_rank + 1:
            pp_size = pp_rank + 1
    return sharded_dirs, tp_size, pp_size


def convert_megatron_checkpoints_to_hfmodels():
    from verl.utils.megatron_utils import get_model_checkpoint_path

    local_path = args.local_dir

    model_ckpt_path = get_model_checkpoint_path(local_path)
    sharded_dirs, tp_size, pp_size = check_megatron_checkpoint_path(model_ckpt_path)
    mp_size = len(sharded_dirs)

    model_state_dict_lst = []
    for i in range(pp_size):
        model_state_dict_lst.append([])
        for j in range(tp_size):
            model_state_dict_lst[i].append("")

    print(f"sharded_dirs: {sharded_dirs}, tp_size: {tp_size}, pp_size: {pp_size}, mp_size: {mp_size}")

    def process_one_shard(shard_dir, model_state_dict_lst):
        model_path = os.path.join(model_ckpt_path, shard_dir, "model.pt")
        state_dict = torch.load(model_path, map_location="cpu", weights_only=False)
        tp_rank, pp_rank = get_tp_pp_rank_from_sharded_dir(shard_dir)
        model_state_dict_lst[pp_rank][tp_rank] = state_dict

    # with ThreadPoolExecutor(max_workers=min(32, os.cpu_count())) as executor:
    #     for rank in range(1, mp_size):
    #         executor.submit(process_one_shard, sharded_dirs[rank])
    for sharded_dir in sharded_dirs:
        process_one_shard(sharded_dir, model_state_dict_lst)

    state_dict = {}
    config = AutoConfig.from_pretrained(args.hf_model_path)
    if args.test:
        ref_state_dict = load_file(os.path.join(args.test_hf_dir, "model.safetensors"))

    def merge_across_tp(key, tp_data):
        if "linear_fc1.weight" in key:
            # if the tensor is gate and proj
            gate_lst = []
            up_lst = []
            for infer_param in tp_data:
                gate, up = infer_param.chunk(2)
                gate_lst.append(gate)
                up_lst.append(up)
            gate = torch.cat(gate_lst, dim=0)
            up = torch.cat(up_lst, dim=0)
            tp_data = [gate, up]
        elif "self_attention.linear_qkv." in key and "layer_norm" not in key:
            # if the tensor is qkv, for each param on tp, split into q, k, v
            # concat q, k, v separately.
            q_lst = []
            k_lst = []
            v_lst = []
            assert config.num_attention_heads % config.num_key_value_heads == 0
            num_q_per_kv = config.num_attention_heads // config.num_key_value_heads
            assert tp_data[0].shape[0] % (num_q_per_kv + 2) == 0
            kv_size_per_tp = tp_data[0].shape[0] // (num_q_per_kv + 2)
            split_size = [kv_size_per_tp * num_q_per_kv, kv_size_per_tp, kv_size_per_tp]
            for infer_param in tp_data:
                num_query_groups_per_partition = config.num_key_value_heads // tp_size
                for chunk in infer_param.chunk(num_query_groups_per_partition):
                    split_size = [
                        kv_size_per_tp * num_q_per_kv // num_query_groups_per_partition,
                        kv_size_per_tp // num_query_groups_per_partition,
                        kv_size_per_tp // num_query_groups_per_partition,
                    ]
                    q, k, v = chunk.split(split_size)
                    q_lst.append(q)
                    k_lst.append(k)
                    v_lst.append(v)
            q = torch.cat(q_lst, dim=0)
            k = torch.cat(k_lst, dim=0)
            v = torch.cat(v_lst, dim=0)

            tp_data = [q, k, v]

        elif "layer_norm" in key or "layernorm" in key or "output_layer" in key and args.is_value_model:
            tp_data = tp_data[0]
        else:
            dim = 0
            if "linear_fc2.weight" in key or "self_attention.linear_proj" in key:
                dim = 1
            tp_data = torch.cat(tp_data, dim=dim)

        return tp_data

    vpp_size = len(model_state_dict_lst[0][0])
    layers_cum = 0
    for vpp_rank in range(vpp_size):
        for pp_rank in range(pp_size):
            layers_handled = 0
            keys = model_state_dict_lst[pp_rank][0][vpp_rank].keys()
            for key in keys:
                if "extra_state" in key:
                    continue
                if args.tie_word_embedding and ("output_layer" in key):
                    print("skip lm_head and reward_head loading because of tie_word_embeddings")
                    continue
                new_key = key
                if "decoder.layers." in key:
                    local_layer_no = int(key.split(".")[2])
                    layers_handled = max(local_layer_no, layers_handled)
                    global_layer_no = local_layer_no + layers_cum
                    new_key_list = key.split(".")
                    new_key_list[2] = str(global_layer_no)
                    new_key = ".".join(new_key_list)

                tp_data = [model_state_dict_lst[pp_rank][tp_rank][vpp_rank][key] for tp_rank in range(tp_size)]
                merged = merge_across_tp(new_key, tp_data)
                if not isinstance(merged, list):
                    state_dict[new_key] = merged
                elif len(merged) == 3:
                    # split qkv
                    for n, d in zip(["q", "k", "v"], merged):
                        state_dict[new_key.replace("linear_qkv", f"linear_{n}")] = d
                elif len(merged) == 2:
                    # split gate up
                    state_dict[new_key.replace("linear_fc1", "gate_proj")] = merged[0]
                    state_dict[new_key.replace("linear_fc1", "up_proj")] = merged[1]
            layers_cum += layers_handled + 1  # zero based

    del model_state_dict_lst

    params_mapping = [
        # (megatron core gpt model name, vllm model name)
        ("self_attention.linear_qkv.layer_norm_weight", "input_layernorm.weight"),
        ("self_attention.linear_qkv.layer_norm_bias", "input_layernorm.bias"),
        ("embedding.word_embeddings", "model.embed_tokens"),
        ("self_attention.linear_qkv", "self_attn.qkv_proj"),
        ("self_attention.linear_proj", "self_attn.o_proj"),
        ("pre_mlp_layernorm", "post_attention_layernorm"),
        ("mlp.linear_fc1.layer_norm_weight", "post_attention_layernorm.weight"),
        ("mlp.linear_fc1.layer_norm_bias", "post_attention_layernorm.bias"),
        ("mlp.linear_fc1", "mlp.gate_up_proj"),
        ("mlp.linear_fc2", "mlp.down_proj"),
        ("decoder.final_layernorm", "model.norm"),
        ("output_layer", "lm_head"),
        ("self_attention.linear_q", "self_attn.q_proj"),
        ("self_attention.linear_k", "self_attn.k_proj"),
        ("self_attention.linear_v", "self_attn.v_proj"),
    ]

    if args.test:
        for original_name, loaded_weight in state_dict.items():
            name = _replace_name(original_name, params_mapping)
            if not name or name.endswith(".bias") and name not in ref_state_dict:
                continue
            if "rotary_emb.inv_freq" in name:
                continue
            if args.tie_word_embedding and "lm_head.weight" in name:
                continue
            if name not in ref_state_dict:
                raise RuntimeError(f"key: {name} not exist in state_dict")
            param = ref_state_dict[name]
            assert loaded_weight.dtype == param.dtype
            torch.testing.assert_close(loaded_weight, param, atol=1e-4, rtol=1e-4)

    print("Writing to local disk")
    hf_path = os.path.join(args.local_dir, "huggingface") if args.target_dir is None else args.target_dir

    if "ForTokenClassification" in config.architectures[0]:
        auto_model = AutoModelForTokenClassification
    elif "ForCausalLM" in config.architectures[0]:
        auto_model = AutoModelForCausalLM
    elif "ForConditionalGeneration" in config.architectures[0]:
        auto_model = AutoModelForVision2Seq
    else:
        raise NotImplementedError(f"Unknown architecture {config['architectures']}")

    with torch.device("meta"):
        model = auto_model.from_config(config, torch_dtype=torch.bfloat16)
    model.to_empty(device="cpu")
    model = patch_model_generation_config(model, args.hf_model_path)

    print(f"Saving model to {hf_path}")
    model.save_pretrained(hf_path, state_dict=state_dict)
    del state_dict
    del model

    print("Saving tokenizer")
    tokenizer = AutoTokenizer.from_pretrained(args.hf_model_path)
    tokenizer.save_pretrained(hf_path)

    if args.hf_upload_path:
<<<<<<< HEAD
        # Push to hugging face
        from huggingface_hub import HfApi
        api = HfApi()
        api.create_repo(repo_id=args.hf_upload_path, private=args.private, exist_ok=True)
        api.upload_folder(
            folder_path=hf_path,
            repo_id=args.hf_upload_path,
            repo_type="model"
        )
    
    
=======
        upload_model_to_huggingface(hf_path)
>>>>>>> 3a7376ac


def _replace_name(megatron_name, name_mapping):
    for m_name, v_name in name_mapping:
        if m_name not in megatron_name:
            continue
        if "layers" in megatron_name:  # deal with decoder layers
            megatron_name = megatron_name.replace("decoder", "model")
            megatron_name_list = megatron_name.split(".")
            if "layer_norm_weight" in megatron_name_list or "layer_norm_bias" in megatron_name_list:
                param_name_list = megatron_name_list[:3]
                param_name_list.append(v_name)
                param_name = ".".join(param_name_list)
            else:
                param_name_list = megatron_name_list[:3]
                weight_or_bias = megatron_name_list[-1]
                param_name_list.append(v_name)
                param_name_list.append(weight_or_bias)
                param_name = ".".join(param_name_list)
            return param_name
        else:
            param_name = megatron_name.replace(m_name, v_name)
            return param_name


if __name__ == "__main__":
    if args.backend == "fsdp":
        convert_fsdp_checkpoints_to_hfmodels()
    elif args.backend == "megatron":
        convert_megatron_checkpoints_to_hfmodels()
    else:
        raise NotImplementedError(f"{args.backend} not supported")<|MERGE_RESOLUTION|>--- conflicted
+++ resolved
@@ -76,14 +76,6 @@
         raise ValueError(f"Unsupported placement: {placement}")
 
 
-<<<<<<< HEAD
-if __name__ == '__main__':
-    parser = argparse.ArgumentParser()
-    parser.add_argument('--local_dir', required=True, type = str, help="The path for your saved model")
-    parser.add_argument("--hf_upload_path", default=False, type = str, help="The path of the huggingface repo to upload")
-    parser.add_argument("--private", default=False, type = bool, help="If the huggingface repo should be private")
-    args = parser.parse_args()
-=======
 def upload_model_to_huggingface(hf_path):
     # Push to hugging face
     from huggingface_hub import HfApi
@@ -97,7 +89,6 @@
     """
     The generation_config created from model config may be different to the pretrained model,
     this may lead to error when generating: https://github.com/volcengine/verl/issues/1246
->>>>>>> 3a7376ac
 
     This function patch the generation_config created from model config to the pretrained model.
     """
@@ -447,21 +438,7 @@
     tokenizer.save_pretrained(hf_path)
 
     if args.hf_upload_path:
-<<<<<<< HEAD
-        # Push to hugging face
-        from huggingface_hub import HfApi
-        api = HfApi()
-        api.create_repo(repo_id=args.hf_upload_path, private=args.private, exist_ok=True)
-        api.upload_folder(
-            folder_path=hf_path,
-            repo_id=args.hf_upload_path,
-            repo_type="model"
-        )
-    
-    
-=======
         upload_model_to_huggingface(hf_path)
->>>>>>> 3a7376ac
 
 
 def _replace_name(megatron_name, name_mapping):
